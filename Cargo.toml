--- conflicted
+++ resolved
@@ -62,14 +62,6 @@
 osmosis-std-derive = "0.20.1"
 osmosis-test-tube = "20.1.1"
 proc-macro2 = "1.0"
-<<<<<<< HEAD
-prost = { version = "0.13.1", features = ["prost-derive"] }
-prost-types = { version = "0.13.1", default-features = false }
-quote = "1.0"
-rand = "0.8"
-schemars = "0.8"
-semver = "1.0.23"
-=======
 prost = { version = "=0.12.3", features = ["prost-derive"] }
 prost-types = { version = "=0.12.3", default-features = false }
 prost-derive = "=0.12.3"
@@ -77,7 +69,6 @@
 rand = "0.8"
 schemars = "0.8"
 semver = "1.0.20"
->>>>>>> a417f9de
 serde = { version = "1.0", default-features = false, features = ["derive"] }
 serde-cw-value = "0.7"
 serde_json = "1.0"
@@ -98,49 +89,6 @@
 # optional owner.
 cw-ownable = "0.5"
 
-<<<<<<< HEAD
-cw-admin-factory = { path = "./contracts/external/cw-admin-factory", version = "2.4.2" }
-cw-denom = { path = "./packages/cw-denom", version = "2.4.2" }
-cw-fund-distributor = { path = "./contracts/distribution/cw-fund-distributor", version = "2.4.2" }
-cw-hooks = { path = "./packages/cw-hooks", version = "2.4.2" }
-cw-paginate-storage = { path = "./packages/cw-paginate-storage", version = "2.4.2" }
-cw-payroll-factory = { path = "./contracts/external/cw-payroll-factory", version = "2.4.2" }
-cw-stake-tracker = { path = "./packages/cw-stake-tracker", version = "2.4.2" }
-cw-tokenfactory-issuer = { path = "./contracts/external/cw-tokenfactory-issuer", version = "2.4.2", default-features = false }
-cw-tokenfactory-types = { path = "./packages/cw-tokenfactory-types", version = "2.4.2", default-features = false }
-cw-vesting = { path = "./contracts/external/cw-vesting", version = "2.4.2" }
-cw-wormhole = { path = "./packages/cw-wormhole", version = "2.4.2" }
-cw20-stake = { path = "./contracts/staking/cw20-stake", version = "2.4.2" }
-cw721-controllers = { path = "./packages/cw721-controllers", version = "2.4.2" }
-cw721-roles = { path = "./contracts/external/cw721-roles", version = "2.4.2" }
-dao-cw721-extensions = { path = "./packages/dao-cw721-extensions", version = "2.4.2" }
-dao-dao-core = { path = "./contracts/dao-dao-core", version = "2.4.2" }
-dao-dao-macros = { path = "./packages/dao-dao-macros", version = "2.4.2" }
-dao-hooks = { path = "./packages/dao-hooks", version = "2.4.2" }
-dao-interface = { path = "./packages/dao-interface", version = "2.4.2" }
-dao-pre-propose-approval-single = { path = "./contracts/pre-propose/dao-pre-propose-approval-single", version = "2.4.2" }
-dao-pre-propose-approver = { path = "./contracts/pre-propose/dao-pre-propose-approver", version = "2.4.2" }
-dao-pre-propose-base = { path = "./packages/dao-pre-propose-base", version = "2.4.2" }
-dao-pre-propose-multiple = { path = "./contracts/pre-propose/dao-pre-propose-multiple", version = "2.4.2" }
-dao-pre-propose-single = { path = "./contracts/pre-propose/dao-pre-propose-single", version = "2.4.2" }
-dao-proposal-condorcet = { path = "./contracts/proposal/dao-proposal-condorcet", version = "2.4.2" }
-dao-proposal-hook-counter = { path = "./contracts/test/dao-proposal-hook-counter", version = "2.4.2" }
-dao-proposal-multiple = { path = "./contracts/proposal/dao-proposal-multiple", version = "2.4.2" }
-dao-proposal-single = { path = "./contracts/proposal/dao-proposal-single", version = "2.4.2" }
-dao-proposal-sudo = { path = "./contracts/test/dao-proposal-sudo", version = "2.4.2" }
-dao-rewards-distributor = { path = "./contracts/distribution/dao-rewards-distributor", version = "2.4.2" }
-dao-test-custom-factory = { path = "./contracts/test/dao-test-custom-factory", version = "2.4.2" }
-dao-testing = { path = "./packages/dao-testing", version = "2.4.2" }
-dao-voting = { path = "./packages/dao-voting", version = "2.4.2" }
-dao-voting-cw20-balance = { path = "./contracts/test/dao-voting-cw20-balance", version = "2.4.2" }
-dao-voting-cw20-staked = { path = "./contracts/voting/dao-voting-cw20-staked", version = "2.4.2" }
-dao-voting-cw4 = { path = "./contracts/voting/dao-voting-cw4", version = "2.4.2" }
-dao-voting-cw721-roles = { path = "./contracts/voting/dao-voting-cw721-roles", version = "2.4.2" }
-dao-voting-cw721-staked = { path = "./contracts/voting/dao-voting-cw721-staked", version = "2.4.2" }
-dao-voting-token-staked = { path = "./contracts/voting/dao-voting-token-staked", version = "2.4.2" }
-gauge-orchestrator = { path = "./contracts/gauges/gauge", version = "2.4.2" }
-gauge-adapter = { path = "./contracts/gauges/gauge-adapter", version = "2.4.2" }
-=======
 cw-admin-factory = { path = "./contracts/external/cw-admin-factory", version = "2.5.0" }
 cw-denom = { path = "./packages/cw-denom", version = "2.5.0" }
 cw-fund-distributor = { path = "./contracts/distribution/cw-fund-distributor", version = "2.5.0" }
@@ -181,7 +129,8 @@
 dao-voting-cw721-staked = { path = "./contracts/voting/dao-voting-cw721-staked", version = "2.5.0" }
 dao-voting-onft-staked = { path = "./contracts/voting/dao-voting-onft-staked", version = "2.5.0" }
 dao-voting-token-staked = { path = "./contracts/voting/dao-voting-token-staked", version = "2.5.0" }
->>>>>>> a417f9de
+gauge-orchestrator = { path = "./contracts/gauges/gauge", version = "2.5.0" }
+gauge-adapter = { path = "./contracts/gauges/gauge-adapter", version = "2.5.0" }
 
 # v1 dependencies. used for state migrations.
 cw-core-v1 = { package = "cw-core", version = "0.1.0" }
