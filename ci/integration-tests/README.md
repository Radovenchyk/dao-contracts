# Dao Dao Integration Tests

Dao Dao e2e integration tests with gas profiling.

`cd ci/integration_tests && cargo t` to run all tests.

`cargo t fn_test_name` or `just integration-test-dev fn_test_name` to run individual integration tests.

## Running Locally

### Hitting Local Juno

#### Run All Tests
`just integration-test`

#### Nicest Test Dev Loop

This will create a local dev env, and then easily test one integration test, skipping optimization + contract storage each time we call `just integration-test-dev`.

Run once to init env:
* `just bootstrap-dev`

Run many times while developing tests:
* `just integration-test-dev fn_test_name`

Or Use `just integration-test-dev` to run all integration tests while skipping setting up local dev + contract optimization / storage.

### Hitting Testnet

* `cd ci/integration_tests`
* Change `src/helpers/chain.rs::test_account()` with your testnet account
* `CONFIG="../configs/cosm-orc/testnet.yaml" just integration-test`


## Adding New Integration Tests

Add new tests in `src/tests`:
```rust
#[test_context(Chain)]
#[test]
#[ignore]
fn new_dao_has_no_items(chain: &mut Chain) {
    let res = create_dao(
        chain,
        None,
        "ex_create_dao",
        chain.users["user1"].account.address.clone(),
    );
    let dao = res.unwrap();

    // use the native rust types to interact with the contract
     let res = chain
        .orc
        .query(
            "cw_core",
            &dao_core::msg::QueryMsg::GetItem {
                key: "meme".to_string(),
            },
        )
        .unwrap();
    let res: GetItemResponse = res.data().unwrap();

    assert_eq!(res.item, None);
}
```

<<<<<<< HEAD
We are currently
=======
We are currentlying
>>>>>>> 74bd3881
[ignoring](https://doc.rust-lang.org/book/ch11-02-running-tests.html#ignoring-some-tests-unless-specifically-requested)
all integration tests by adding the `#[ignore]` annotation to them,
because we want to skip them when people run `cargo test` from the
workspace root.

Run `cargo c` to compile the tests.<|MERGE_RESOLUTION|>--- conflicted
+++ resolved
@@ -64,11 +64,7 @@
 }
 ```
 
-<<<<<<< HEAD
 We are currently
-=======
-We are currentlying
->>>>>>> 74bd3881
 [ignoring](https://doc.rust-lang.org/book/ch11-02-running-tests.html#ignoring-some-tests-unless-specifically-requested)
 all integration tests by adding the `#[ignore]` annotation to them,
 because we want to skip them when people run `cargo test` from the
