[package]
name = "cw20-gov"
version = "0.9.1"
authors = ["Ethan Frey <ethanfrey@users.noreply.github.com>", "Ben2x4 <ben2x4@tutanota.com>"]
edition = "2018"
description = "CosmWasm-20 compliant token with checkpointing to enable DAOs"
license = "Apache-2.0"

[lib]
crate-type = ["cdylib", "rlib"]

[features]
backtraces = ["cosmwasm-std/backtraces"]
# use library feature to disable all instantiate/execute/query exports
library = []

[dependencies]
<<<<<<< HEAD
cw0 = { version = "0.9.1" }
cw2 = { version = "0.9.1" }
cw20 = { version = "0.9.1" }
cw-storage-plus = { version = "0.9.1" }
=======
cw0 = { version = "0.8.1" }
cw2 = { version = "0.8.1" }
cw20 = { version = "0.8.1" }
cw20-base = {  version = "0.8.1", features = ["library"] }
cw-storage-plus = { version = "0.8.1" }
>>>>>>> 173e54b1
cosmwasm-std = { version = "0.16.2" }
schemars = "0.8.3"
serde = { version = "1.0.103", default-features = false, features = ["derive"] }
thiserror = { version = "1.0.23" }

[dev-dependencies]
cosmwasm-schema = { version = "0.16.2" }<|MERGE_RESOLUTION|>--- conflicted
+++ resolved
@@ -15,18 +15,11 @@
 library = []
 
 [dependencies]
-<<<<<<< HEAD
 cw0 = { version = "0.9.1" }
 cw2 = { version = "0.9.1" }
 cw20 = { version = "0.9.1" }
+cw20-base = {  version = "0.9.1", features = ["library"] }
 cw-storage-plus = { version = "0.9.1" }
-=======
-cw0 = { version = "0.8.1" }
-cw2 = { version = "0.8.1" }
-cw20 = { version = "0.8.1" }
-cw20-base = {  version = "0.8.1", features = ["library"] }
-cw-storage-plus = { version = "0.8.1" }
->>>>>>> 173e54b1
 cosmwasm-std = { version = "0.16.2" }
 schemars = "0.8.3"
 serde = { version = "1.0.103", default-features = false, features = ["derive"] }
